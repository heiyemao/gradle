--- conflicted
+++ resolved
@@ -152,11 +152,7 @@
         public static final String GRADLE_PROPERTY = "org.gradle.console";
 
         public ConsoleOption() {
-<<<<<<< HEAD
-            super(null, CommandLineOptionConfiguration.create(LONG_OPTION, "Specifies which type of console output to generate. Values are 'plain', 'auto' (default) or 'rich'."));
-=======
-            super(GRADLE_PROPERTY, CommandLineOptionConfiguration.create("console", "Specifies which type of console output to generate. Values are 'plain', 'auto' (default) or 'rich'."));
->>>>>>> b76067a5
+            super(GRADLE_PROPERTY, CommandLineOptionConfiguration.create(LONG_OPTION, "Specifies which type of console output to generate. Values are 'plain', 'auto' (default) or 'rich'."));
         }
 
         @Override
