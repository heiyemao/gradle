<!--
  ~ Copyright 2011 the original author or authors.
  ~
  ~ Licensed under the Apache License, Version 2.0 (the "License");
  ~ you may not use this file except in compliance with the License.
  ~ You may obtain a copy of the License at
  ~
  ~      http://www.apache.org/licenses/LICENSE-2.0
  ~
  ~ Unless required by applicable law or agreed to in writing, software
  ~ distributed under the License is distributed on an "AS IS" BASIS,
  ~ WITHOUT WARRANTIES OR CONDITIONS OF ANY KIND, either express or implied.
  ~ See the License for the specific language governing permissions and
  ~ limitations under the License.
  -->

<book id="dsl">
    <bookinfo>
        <title>Gradle Build Language Reference</title>
        <titleabbrev>Gradle DSL</titleabbrev>
    </bookinfo>

    <section>
        <title>Introduction</title>
        <para>This reference guide describes the various types which make up the Gradle build language, or DSL.</para>
    </section>

    <section>
        <title>Some basics</title>
        <para>There are a few basic concepts that you should understand, which will help you write Gradle scripts.</para>

        <para>First, Gradle scripts are <firstterm>configuration scripts</firstterm>. As the script executes, it
            configures an object of a particular type. For example, as a build script executes, it configures an
            object of type <apilink class="org.gradle.api.Project"/>. This object is called the <firstterm>delegate object</firstterm>
            of the script. The following table shows the delegate for each type of Gradle script.
        </para>

        <table>
            <title>Script delegates</title>
            <thead>
                <tr>
                    <td>Type of script</td>
                    <td>Delegates to instance of</td>
                </tr>
            </thead>
            <tr>
                <td>Build script</td>
                <td>
                    <apilink class="org.gradle.api.Project"/>
                </td>
            </tr>
            <tr>
                <td>Init script</td>
                <td>
                    <apilink class="org.gradle.api.invocation.Gradle"/>
                </td>
            </tr>
            <tr>
                <td>Settings script</td>
                <td>
                    <apilink class="org.gradle.api.initialization.Settings"/>
                </td>
            </tr>
        </table>

        <para>The properties and methods of the delegate object are available for you to use in the script.</para>

        <para>Second, each Gradle script implements the <apilink class="org.gradle.api.Script"/> interface. This
            interface defines a number of properties and methods which you can use in the script.
        </para>
    </section>

    <!--
      -
      - 1. Adding new types:
      - There are 2 ways to include a new types to this guide:
      -     * Types referenced by a property are automatically included, if there is a corresponding ${typename}.xml in the DSL source directory.
      -     * Types listed in one of the following tables are included. There must be a corresponding ${typename}.xml in the DSL source directory.
      -
      - 2. Adding new sections:
      - The section title should end with 'types' (see AssembleDslDocTask.mergeContent)
      -
      - Add attribute condition='noNavBar' to the section element if the section should not appear in the nav bar.
      -->

    <section>
        <title>Build script structure</title>
        <para>A build script is made up of zero or more statements and script blocks. Statements can include method calls,
            property assignments, and local variable definitions. A script block is a method call which takes a closure
            as a parameter. The closure is treated as a <firstterm>configuration closure</firstterm> which configures
            some delegate object as it executes. The top level script blocks are listed below.</para>
        <table>
            <title>Build script blocks</title>
            <tr>
                <td>allprojects</td>
            </tr>
            <tr>
                <td>artifacts</td>
            </tr>
            <tr>
                <td>buildscript</td>
            </tr>
            <tr>
                <td>configurations</td>
            </tr>
            <tr>
                <td>dependencies</td>
            </tr>
            <tr>
                <td>repositories</td>
            </tr>
            <tr>
                <td>sourceSets</td>
            </tr>
            <tr>
                <td>subprojects</td>
            </tr>
            <tr>
                <td>publishing</td>
            </tr>
        </table>
        <para>A build script is also a Groovy script, and so can contain those elements allowed in a Groovy script,
            such as method definitions and class definitions.
        </para>
    </section>

    <section>
        <title>Core types</title>
        <para>Listed below are some of the central types which are used in Gradle scripts:</para>
        <table>
            <title>Core types</title>
            <tr>
                <td>org.gradle.api.Project</td>
            </tr>
            <tr>
                <td>org.gradle.api.Task</td>
            </tr>
            <tr>
                <td>org.gradle.api.invocation.Gradle</td>
            </tr>
            <tr>
                <td>org.gradle.api.initialization.Settings</td>
            </tr>
            <tr>
                <td>org.gradle.api.initialization.IncludedBuild</td>
            </tr>
            <tr>
                <td>org.gradle.api.Script</td>
            </tr>
            <tr>
                <td>org.gradle.jvm.toolchain.JavaToolChain</td>
            </tr>
            <tr>
                <td>org.gradle.api.tasks.SourceSet</td>
            </tr>
            <tr>
                <td>org.gradle.api.tasks.SourceSetOutput</td>
            </tr>
            <tr>
                <td>org.gradle.api.file.SourceDirectorySet</td>
            </tr>
            <tr>
                <td>org.gradle.api.tasks.incremental.IncrementalTaskInputs</td>
            </tr>
            <tr>
                <td>org.gradle.api.artifacts.Configuration</td>
            </tr>
            <tr>
                <td>org.gradle.api.artifacts.ResolutionStrategy</td>
            </tr>
            <tr>
                <td>org.gradle.api.artifacts.query.ArtifactResolutionQuery</td>
            </tr>
            <tr>
                <td>org.gradle.api.artifacts.ComponentSelection</td>
            </tr>
            <tr>
                <td>org.gradle.api.artifacts.ComponentSelectionRules</td>
            </tr>
            <tr>
                <td>org.gradle.api.dsl.ConventionProperty</td>
            </tr>
            <tr>
                <td>org.gradle.plugin.repository.GradlePluginPortal</td>
            </tr>
            <tr>
                <td>org.gradle.api.plugins.ExtensionAware</td>
            </tr>
            <tr>
                <td>org.gradle.api.plugins.ExtraPropertiesExtension</td>
            </tr>
            <tr>
                <td>org.gradle.api.publish.PublishingExtension</td>
            </tr>
            <tr>
                <td>org.gradle.api.publish.ivy.IvyPublication</td>
            </tr>
            <tr>
                <td>org.gradle.api.publish.ivy.IvyArtifact</td>
            </tr>
            <tr>
                <td>org.gradle.api.publish.ivy.IvyArtifactSet</td>
            </tr>
            <tr>
                <td>org.gradle.api.publish.ivy.IvyModuleDescriptorSpec</td>
            </tr>
            <tr>
                <td>org.gradle.plugin.repository.IvyPluginRepository</td>
            </tr>
            <tr>
                <td>org.gradle.api.publish.maven.MavenPublication</td>
            </tr>
            <tr>
                <td>org.gradle.api.publish.maven.MavenArtifact</td>
            </tr>
            <tr>
                <td>org.gradle.api.publish.maven.MavenArtifactSet</td>
            </tr>
            <tr>
                <td>org.gradle.api.publish.maven.MavenPom</td>
            </tr>
            <tr>
                <td>org.gradle.plugin.repository.MavenPluginRepository</td>
            </tr>
            <tr>
                <td>org.gradle.plugin.use.PluginDependenciesSpec</td>
            </tr>
            <tr>
                <td>org.gradle.plugin.use.PluginDependencySpec</td>
            </tr>
            <tr>
                <td>org.gradle.plugin.management.PluginManagementSpec</td>
            </tr>
            <tr>
                <td>org.gradle.plugin.repository.PluginRepositoriesSpec</td>
            </tr>
            <tr>
                <td>org.gradle.plugin.repository.PluginRepository</td>
            </tr>
            <tr>
                <td>org.gradle.api.resources.ResourceHandler</td>
            </tr>
            <tr>
                <td>org.gradle.api.resources.TextResourceFactory</td>
            </tr>
        </table>
    </section>

    <section>
        <title>Container types</title>
        <para>Container types that handle various declarative elements (e.g. dependencies, configurations, artifacts, etc.):</para>
        <table>
            <title>Container types</title>
            <tr>
                <td>org.gradle.api.artifacts.ConfigurationContainer</td>
            </tr>
            <tr>
                <td>org.gradle.api.artifacts.dsl.RepositoryHandler</td>
            </tr>
            <tr>
                <td>org.gradle.api.artifacts.dsl.DependencyHandler</td>
            </tr>
            <tr>
                <td>org.gradle.api.artifacts.dsl.ArtifactHandler</td>
            </tr>
        </table>
    </section>

    <section condition="noNavBar">
        <title>Authentication types</title>
        <para>Credentials and Authentication types for connecting to repositories:</para>
        <table>
            <title>Credential and Authentication types</title>
            <tr>
                <td>org.gradle.api.artifacts.repositories.AuthenticationSupported</td>
            </tr>
            <tr>
                <td>org.gradle.api.credentials.Credentials</td>
            </tr>
            <tr>
                <td>org.gradle.api.artifacts.repositories.PasswordCredentials</td>
            </tr>
            <tr>
                <td>org.gradle.api.credentials.AwsCredentials</td>
            </tr>
            <tr>
                <td>org.gradle.api.artifacts.repositories.AuthenticationContainer</td>
            </tr>
            <tr>
                <td>org.gradle.authentication.Authentication</td>
            </tr>
            <tr>
                <td>org.gradle.authentication.http.BasicAuthentication</td>
            </tr>
            <tr>
                <td>org.gradle.authentication.http.DigestAuthentication</td>
            </tr>
        </table>
    </section>

    <section>
        <title>Build Cache types</title>
        <para>Types used to connect to and configure the build cache:</para>
        <table>
            <title>Build Cache types</title>
            <tr>
                <td>org.gradle.caching.configuration.BuildCacheConfiguration</td>
            </tr>
            <tr>
                <td>org.gradle.caching.local.DirectoryBuildCache</td>
            </tr>
            <tr>
                <td>org.gradle.caching.http.HttpBuildCache</td>
            </tr>
        </table>
    </section>

    <section>
        <title>Resource Normalization types</title>
        <para>Types used to customize resource normalization</para>
        <table>
            <title>Resource Normalization types</title>
            <tr>
                <td>org.gradle.api.resources.normalization.ResourceNormalizationHandler</td>
            </tr>
            <tr>
<<<<<<< HEAD
                <td>org.gradle.api.resources.normalization.ResourceNormalizationStrategy</td>
            </tr>
            <tr>
                <td>org.gradle.api.resources.normalization.RuntimeClasspathNormalizationStrategy</td>
=======
                <td>org.gradle.api.resources.normalization.ResourceNormalization</td>
            </tr>
            <tr>
                <td>org.gradle.api.resources.normalization.RuntimeClasspathNormalization</td>
>>>>>>> f5682d25
            </tr>
        </table>
    </section>

    <section>
        <title>Help Task types</title>
        <para>Below are the task types that are available for every Gradle project.
            Those task types can also be declared and configured directly in the build script.
        </para>
        <table>
            <title>Help Task types</title>
            <tr>
                <td>org.gradle.api.tasks.diagnostics.TaskReportTask</td>
            </tr>
            <tr>
                <td>org.gradle.api.tasks.diagnostics.ProjectReportTask</td>
            </tr>
            <tr>
                <td>org.gradle.api.tasks.diagnostics.DependencyReportTask</td>
            </tr>
            <tr>
                <td>org.gradle.api.tasks.diagnostics.DependencyInsightReportTask</td>
            </tr>
            <tr>
                <td>org.gradle.api.tasks.diagnostics.PropertyReportTask</td>
            </tr>
            <tr>
                <td>org.gradle.api.reporting.components.ComponentReport</td>
            </tr>
            <tr>
                <td>org.gradle.api.reporting.dependents.DependentComponentsReport</td>
            </tr>
            <tr>
                <td>org.gradle.api.reporting.model.ModelReport</td>
            </tr>
        </table>
    </section>

    <section>
        <title>Task types</title>
        <para>Listed below are the various task types which are available for use in your build script:</para>
        <table>
            <title>Task types</title>
            <tr>
                <td>org.gradle.api.plugins.antlr.AntlrTask</td>
            </tr>
            <tr>
                <td>org.gradle.api.tasks.diagnostics.BuildEnvironmentReportTask</td>
            </tr>
            <tr>
                <td>org.gradle.api.plugins.quality.Checkstyle</td>
            </tr>
            <tr>
                <td>org.gradle.api.plugins.quality.CodeNarc</td>
            </tr>
            <tr>
                <td>org.gradle.api.plugins.buildcomparison.gradle.CompareGradleBuilds</td>
            </tr>
            <tr>
                <td>org.gradle.api.tasks.Copy</td>
            </tr>
            <tr>
                <td>org.gradle.jvm.application.tasks.CreateStartScripts</td>
            </tr>
            <tr>
                <td>org.gradle.api.tasks.Delete</td>
            </tr>
            <tr>
                <td>org.gradle.plugins.ear.Ear</td>
            </tr>
            <tr>
                <td>org.gradle.api.tasks.Exec</td>
            </tr>
            <tr>
                <td>org.gradle.api.plugins.quality.FindBugs</td>
            </tr>
            <tr>
                <td>org.gradle.api.publish.ivy.tasks.GenerateIvyDescriptor</td>
            </tr>
            <tr>
                <td>org.gradle.api.publish.maven.tasks.GenerateMavenPom</td>
            </tr>
            <tr>
                <td>org.gradle.api.reporting.GenerateBuildDashboard</td>
            </tr>
            <tr>
                <td>org.gradle.api.tasks.GradleBuild</td>
            </tr>
            <tr>
                <td>org.gradle.api.tasks.compile.GroovyCompile</td>
            </tr>
            <tr>
                <td>org.gradle.api.tasks.javadoc.Groovydoc</td>
            </tr>
            <tr>
                <td>org.gradle.api.reporting.dependencies.HtmlDependencyReportTask</td>
            </tr>
            <tr>
                <td>org.gradle.testing.jacoco.tasks.JacocoReport</td>
            </tr>
            <tr>
                <td>org.gradle.testing.jacoco.tasks.JacocoMerge</td>
            </tr>
            <tr>
                <td>org.gradle.testing.jacoco.tasks.JacocoCoverageVerification</td>
            </tr>
            <tr>
                <td>org.gradle.api.tasks.bundling.Jar</td>
            </tr>
            <tr>
                <td>org.gradle.api.tasks.compile.JavaCompile</td>
            </tr>
            <tr>
                <td>org.gradle.api.tasks.javadoc.Javadoc</td>
            </tr>
            <tr>
                <td>org.gradle.api.tasks.JavaExec</td>
            </tr>
            <tr>
                <td>org.gradle.api.plugins.quality.JDepend</td>
            </tr>
            <tr>
                <td>org.gradle.api.plugins.quality.Pmd</td>
            </tr>
            <tr>
                <td>org.gradle.api.publish.ivy.tasks.PublishToIvyRepository</td>
            </tr>
            <tr>
                <td>org.gradle.api.publish.maven.tasks.PublishToMavenRepository</td>
            </tr>
            <tr>
                <td>org.gradle.api.tasks.scala.ScalaCompile</td>
            </tr>
            <tr>
                <td>org.gradle.api.tasks.scala.ScalaDoc</td>
            </tr>
            <tr>
                <td>org.gradle.buildinit.tasks.InitBuild</td>
            </tr>
            <tr>
                <td>org.gradle.plugins.signing.Sign</td>
            </tr>
            <tr>
                <td>org.gradle.api.tasks.Sync</td>
            </tr>
            <tr>
                <td>org.gradle.api.tasks.bundling.Tar</td>
            </tr>
            <tr>
                <td>org.gradle.api.tasks.testing.Test</td>
            </tr>
            <tr>
                <td>org.gradle.api.tasks.testing.TestReport</td>
            </tr>
            <tr>
                <td>org.gradle.api.tasks.Upload</td>
            </tr>
            <tr>
                <td>org.gradle.api.tasks.bundling.War</td>
            </tr>
            <tr>
                <td>org.gradle.api.tasks.wrapper.Wrapper</td>
            </tr>
            <tr>
                <td>org.gradle.api.tasks.WriteProperties</td>
            </tr>
            <tr>
                <td>org.gradle.api.tasks.bundling.Zip</td>
            </tr>
        </table>
    </section>

    <section>
        <title>Reporting types</title>
        <para>Listed below are some of the types which are used when generating reports:</para>
        <table>
            <title>Reporting types</title>
            <tr>
                <td>org.gradle.api.reporting.CustomizableHtmlReport</td>
            </tr>
            <tr>
                <td>org.gradle.api.reporting.SingleFileReport</td>
            </tr>
            <tr>
                <td>org.gradle.api.reporting.DirectoryReport</td>
            </tr>
            <tr>
                <td>org.gradle.api.plugins.quality.FindBugsXmlReport</td>
            </tr>
            <tr>
                <td>org.gradle.api.reporting.Report</td>
            </tr>
            <tr>
                <td>org.gradle.api.reporting.Reporting</td>
            </tr>
            <tr>
                <td>org.gradle.api.reporting.ReportContainer</td>
            </tr>
            <tr>
                <td>org.gradle.api.reporting.ReportingExtension</td>
            </tr>
        </table>
    </section>

    <section>
        <title>Eclipse/IDEA model types</title>
        <para>Used to configure Eclipse or IDEA plugins</para>
        <table>
            <title>Eclipse/IDEA model types</title>
            <tr>
                <td>org.gradle.plugins.ide.eclipse.model.EclipseModel</td>
            </tr>
            <tr>
                <td>org.gradle.plugins.ide.eclipse.model.EclipseProject</td>
            </tr>
            <tr>
                <td>org.gradle.plugins.ide.eclipse.model.EclipseClasspath</td>
            </tr>
            <tr>
                <td>org.gradle.plugins.ide.eclipse.model.EclipseJdt</td>
            </tr>
            <tr>
                <td>org.gradle.plugins.ide.eclipse.model.EclipseWtp</td>
            </tr>
            <tr>
                <td>org.gradle.plugins.ide.eclipse.model.EclipseWtpComponent</td>
            </tr>
            <tr>
                <td>org.gradle.plugins.ide.eclipse.model.EclipseWtpFacet</td>
            </tr>
            <tr>
                <td>org.gradle.plugins.ide.idea.model.IdeaModel</td>
            </tr>
            <tr>
                <td>org.gradle.plugins.ide.idea.model.IdeaProject</td>
            </tr>
            <tr>
                <td>org.gradle.plugins.ide.idea.model.IdeaModule</td>
            </tr>
            <tr>
                <td>org.gradle.plugins.ide.idea.model.IdeaWorkspace</td>
            </tr>
            <tr>
                <td>org.gradle.plugins.ide.api.XmlFileContentMerger</td>
            </tr>
            <tr>
                <td>org.gradle.plugins.ide.api.FileContentMerger</td>
            </tr>
        </table>
    </section>

    <section>
        <title>Eclipse/IDEA task types</title>
        <para>Tasks contributed by IDE plugins. To configure IDE plugins please use IDE model types.</para>
        <table>
            <title>Eclipse/IDEA task types</title>
            <tr>
                <td>org.gradle.plugins.ide.eclipse.GenerateEclipseProject</td>
            </tr>
            <tr>
                <td>org.gradle.plugins.ide.eclipse.GenerateEclipseClasspath</td>
            </tr>
            <tr>
                <td>org.gradle.plugins.ide.eclipse.GenerateEclipseJdt</td>
            </tr>
            <tr>
                <td>org.gradle.plugins.ide.eclipse.GenerateEclipseWtpComponent</td>
            </tr>
            <tr>
                <td>org.gradle.plugins.ide.eclipse.GenerateEclipseWtpFacet</td>
            </tr>
            <tr>
                <td>org.gradle.plugins.ide.idea.GenerateIdeaModule</td>
            </tr>
            <tr>
                <td>org.gradle.plugins.ide.idea.GenerateIdeaProject</td>
            </tr>
            <tr>
                <td>org.gradle.plugins.ide.idea.GenerateIdeaWorkspace</td>
            </tr>
        </table>
    </section>

    <section>
        <title>Native software model types</title>
        <para>Used to configure software components developed with native code.</para>
        <table>
            <title>Native software types</title>
            <tr>
                <td>org.gradle.nativeplatform.PrebuiltLibrary</td>
            </tr>
            <tr>
                <td>org.gradle.nativeplatform.PrebuiltSharedLibraryBinary</td>
            </tr>
            <tr>
                <td>org.gradle.nativeplatform.PrebuiltStaticLibraryBinary</td>
            </tr>
            <tr>
                <td>org.gradle.nativeplatform.NativeComponentSpec</td>
            </tr>
            <tr>
                <td>org.gradle.nativeplatform.NativeExecutableSpec</td>
            </tr>
            <tr>
                <td>org.gradle.nativeplatform.NativeLibrarySpec</td>
            </tr>
            <tr>
                <td>org.gradle.nativeplatform.test.NativeTestSuiteSpec</td>
            </tr>
            <tr>
                <td>org.gradle.nativeplatform.test.cunit.CUnitTestSuiteSpec</td>
            </tr>
            <tr>
                <td>org.gradle.nativeplatform.test.googletest.GoogleTestTestSuiteSpec</td>
            </tr>
            <tr>
                <td>org.gradle.nativeplatform.NativeBinarySpec</td>
            </tr>
            <tr>
                <td>org.gradle.nativeplatform.NativeExecutableBinarySpec</td>
            </tr>
            <tr>
                <td>org.gradle.nativeplatform.NativeLibraryBinarySpec</td>
            </tr>
            <tr>
                <td>org.gradle.nativeplatform.SharedLibraryBinarySpec</td>
            </tr>
            <tr>
                <td>org.gradle.nativeplatform.StaticLibraryBinarySpec</td>
            </tr>
            <tr>
                <td>org.gradle.nativeplatform.test.NativeTestSuiteBinarySpec</td>
            </tr>
            <tr>
                <td>org.gradle.nativeplatform.test.cunit.CUnitTestSuiteBinarySpec</td>
            </tr>
            <tr>
                <td>org.gradle.nativeplatform.test.googletest.GoogleTestTestSuiteBinarySpec</td>
            </tr>
            <tr>
                <td>org.gradle.nativeplatform.platform.NativePlatform</td>
            </tr>
            <tr>
                <td>org.gradle.nativeplatform.BuildType</td>
            </tr>
            <tr>
                <td>org.gradle.nativeplatform.Flavor</td>
            </tr>
            <tr>
                <td>org.gradle.nativeplatform.toolchain.Gcc</td>
            </tr>
            <tr>
                <td>org.gradle.nativeplatform.toolchain.Clang</td>
            </tr>
            <tr>
                <td>org.gradle.nativeplatform.toolchain.VisualCpp</td>
            </tr>
            <tr>
                <td>org.gradle.language.assembler.AssemblerSourceSet</td>
            </tr>
            <tr>
                <td>org.gradle.language.c.CSourceSet</td>
            </tr>
            <tr>
                <td>org.gradle.language.cpp.CppSourceSet</td>
            </tr>
            <tr>
                <td>org.gradle.language.objectivec.ObjectiveCSourceSet</td>
            </tr>
            <tr>
                <td>org.gradle.language.objectivecpp.ObjectiveCppSourceSet</td>
            </tr>
            <tr>
                <td>org.gradle.language.rc.WindowsResourceSet</td>
            </tr>
            <tr>
                <td>org.gradle.ide.visualstudio.VisualStudioProject</td>
            </tr>
            <tr>
                <td>org.gradle.ide.visualstudio.VisualStudioSolution</td>
            </tr>
            <tr>
                <td>org.gradle.nativeplatform.NativeExecutable</td>
            </tr>
            <tr>
                <td>org.gradle.nativeplatform.NativeLibrary</td>
            </tr>
            <tr>
                <td>org.gradle.nativeplatform.NativeBinary</td>
            </tr>
            <tr>
                <td>org.gradle.nativeplatform.NativeExecutableBinary</td>
            </tr>
            <tr>
                <td>org.gradle.nativeplatform.SharedLibraryBinary</td>
            </tr>
            <tr>
                <td>org.gradle.nativeplatform.StaticLibraryBinary</td>
            </tr>
        </table>
    </section>
    <section>
        <title>Native binary task types</title>
        <para>Tasks used to build native binaries.</para>
        <table>
            <title>Native component task types</title>
            <tr>
                <td>org.gradle.language.cpp.tasks.CppCompile</td>
            </tr>
            <tr>
                <td>org.gradle.language.c.tasks.CCompile</td>
            </tr>
            <tr>
                <td>org.gradle.language.assembler.tasks.Assemble</td>
            </tr>
            <tr>
                <td>org.gradle.language.objectivec.tasks.ObjectiveCCompile</td>
            </tr>
            <tr>
                <td>org.gradle.language.objectivecpp.tasks.ObjectiveCppCompile</td>
            </tr>
            <tr>
                <td>org.gradle.language.rc.tasks.WindowsResourceCompile</td>
            </tr>
            <tr>
                <td>org.gradle.nativeplatform.tasks.LinkExecutable</td>
            </tr>
            <tr>
                <td>org.gradle.nativeplatform.tasks.LinkSharedLibrary</td>
            </tr>
            <tr>
                <td>org.gradle.nativeplatform.tasks.CreateStaticLibrary</td>
            </tr>
            <tr>
                <td>org.gradle.nativeplatform.tasks.InstallExecutable</td>
            </tr>
            <tr>
                <td>org.gradle.nativeplatform.test.tasks.RunTestExecutable</td>
            </tr>
        </table>
    </section>

    <section condition="noNavBar">
        <title>Play Framework model types</title>
        <para>Used to configure software components developed with the Play Framework.</para>
        <table>
            <title>Play Framework model types</title>
            <tr>
                <td>org.gradle.play.PlayApplicationBinarySpec</td>
            </tr>
            <tr>
                <td>org.gradle.play.PlayApplicationSpec</td>
            </tr>
            <tr>
                <td>org.gradle.play.platform.PlayPlatform</td>
            </tr>
            <tr>
                <td>org.gradle.play.JvmClasses</td>
            </tr>
            <tr>
                <td>org.gradle.play.PublicAssets</td>
            </tr>
            <tr>
                <td>org.gradle.play.distribution.PlayDistributionContainer</td>
            </tr>
            <tr>
                <td>org.gradle.language.twirl.TwirlSourceSet</td>
            </tr>
            <tr>
                <td>org.gradle.language.routes.RoutesSourceSet</td>
            </tr>
            <tr>
                <td>org.gradle.language.coffeescript.CoffeeScriptSourceSet</td>
            </tr>
            <tr>
                <td>org.gradle.language.javascript.JavaScriptSourceSet</td>
            </tr>
        </table>
    </section>

    <section condition="noNavBar">
        <title>Play Framework task types</title>
        <para>Tasks used to build applications using the Play Framework.</para>
        <table>
            <title>Play Framework task types</title>
            <tr>
                <td>org.gradle.play.tasks.JavaScriptMinify</td>
            </tr>
            <tr>
                <td>org.gradle.play.tasks.PlayRun</td>
            </tr>
            <tr>
                <td>org.gradle.play.tasks.RoutesCompile</td>
            </tr>
            <tr>
                <td>org.gradle.play.tasks.TwirlCompile</td>
            </tr>
            <!-- add PlatformScalaCompile -->
        </table>
    </section>

</book><|MERGE_RESOLUTION|>--- conflicted
+++ resolved
@@ -324,17 +324,10 @@
                 <td>org.gradle.api.resources.normalization.ResourceNormalizationHandler</td>
             </tr>
             <tr>
-<<<<<<< HEAD
-                <td>org.gradle.api.resources.normalization.ResourceNormalizationStrategy</td>
-            </tr>
-            <tr>
-                <td>org.gradle.api.resources.normalization.RuntimeClasspathNormalizationStrategy</td>
-=======
                 <td>org.gradle.api.resources.normalization.ResourceNormalization</td>
             </tr>
             <tr>
                 <td>org.gradle.api.resources.normalization.RuntimeClasspathNormalization</td>
->>>>>>> f5682d25
             </tr>
         </table>
     </section>
